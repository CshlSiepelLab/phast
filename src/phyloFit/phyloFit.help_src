PROGRAM: phyloFit

DESCRIPTION: 

    Fits one or more tree models to a multiple alignment of DNA
    sequences by maximum likelihood, using the specified tree topology
    and substitution model.  If categories of sites are defined via
    --features and --catmap (see below), then a separate model will be
    estimated for each category.  A description of each model will
    be written to a separate file, with the suffix ".mod".  These
    .mod files minimally include a substitution rate matrix, a tree with
    branch lengths, and estimates of nucleotide equilibrium
    frequencies.  They may also include information about parameters
    for modeling rate variation.

USAGE: phyloFit [OPTIONS] <msa_fname>

    <msa_fname> should be a multiple alignment in FASTA format or
    one of several alternative formats (see --msa-format).  For
    backward compatibility, this argument may be preceded by '-m' or
    '--msa'.  Note that --tree is required in most cases.  By default,
    all output files will have the prefix "phyloFit" (see
    --out-root).

EXAMPLES:

    (If you're like me, you want some basic examples first, and a list
    of all options later.)

    1. Compute the distance between two aligned sequences (in FASTA file
    pair.fa) under the REV model.

        phyloFit pair.fa

    (output is to phyloFit.mod; distance in substitutions per site
    appears in the TREE line in the output file)

    2. Fit a phylogenetic model to an alignment of human, chimp, mouse,
    and rat sequences.  Use the HKY85 substitution model.  Write output
    to files with prefix "myfile".

        phyloFit --tree "((human,chimp),(mouse,rat))" --subst-mod HKY85
            --out-root myfile primate-rodent.fa

    3. As above, but use the discrete-gamma model for rate variation,
    with 4 rate categories.

        phyloFit --tree "((human,chimp),(mouse,rat))" --subst-mod HKY85
            --out-root myfile --nrates 4 primate-rodent.fa

    4. As above, but use genome-wide data, stored in the compact
    "sufficient-statistics" format (can be produced with "msa_view
    -o SS").

        phyloFit --tree "((human,chimp),(mouse,rat))" --subst-mod HKY85
            --out-root myfile --nrates 4 --msa-format SS 
            primate-rodent.ss

    5. Fit a context-dependent phylogenetic model (U2S) to an
    alignment of human, mouse, and rat sequences.  Use
    an EM algorithm for parameter optimization and relax the
    convergence criteria a bit (recommended with context-dependent
    models).  Write a log file for the optimization procedure.
    Consider only non-overlapping pairs of sites.

        phyloFit --tree "(human,(mouse,rat))" --subst-mod U2S --EM
            --precision MED --non-overlapping --log u2s.log --out-root
            hmr-u2s hmr.fa

    6. As above, but allow overlapping pairs of sites, and compute
    likelihoods by assuming Markov-dependence of columns (see Siepel &
    Haussler, 2004).  The EM algorithm can no longer be used
    (optimization will be much slower).

        phyloFit --tree "(human,(mouse,rat))" --subst-mod U2S
            --precision MED --log u2s-markov.log --markov hmr.fa

    7. Compute a likelihood using parameter estimates obtained in (5)
    and an assumption of Markov dependence.  This provides a lower
    bound on the likelihood of the Markov-dependent model.

        phyloFit --init-model hmr-u2s.mod --lnl --markov hmr.fa

    8. Given an alignment of several mammalian sequences (mammals.fa), a
    tree topology (tree.nh), and a set of gene annotations in GFF
    (genes.gff), fit separate models to sites in 1st, 2nd, and 3rd
    codon positions.  Use the REV substitution model.  Assume coding
    regions have feature type 'CDS'.

        phyloFit --tree tree.nh --features genes.gff --out-root mammals-rev
            --catmap "NCATS = 3; CDS 1-3" --do-cats 1,2,3 mammals.fa

    (output will be to mammals-rev.cds-1.mod, mammals-rev.cds-2.mod, and 
    mammals-rev.cds-3.mod)


OPTIONS:

    --tree, -t <tree_fname>|<tree_string>
        (Required if more than three species, or more than two species
        and a non-reversible substitution model, e.g., UNREST, U2, U3)
        Name of file or literal string defining tree topology.  Tree
        must be in Newick format, with the label at each leaf equal to
        the index or name of the corresponding sequence in the alignment
        (indexing begins with 1).  Examples: --tree "(1,(2,3))", 
        --tree "(human,(mouse,rat))".  Currently, the topology must be
        rooted.  When a reversible substitution model is used, the root
        is ignored during the optimization procedure.

    --subst-mod, -s JC69|F81|HKY85|HKY85+Gap|REV|SSREV|UNREST|R2|R2S|U2|U2S|R3|R3S|U3|U3S
        (default REV).  Nucleotide substitution model.  JC69, F81, HKY85
        REV, and UNREST have the usual meanings (see, e.g., Yang, 
        Goldman, and Friday, 1994).  SSREV is a strand-symmetric version
        of REV.  HKY85+Gap is an adaptation of HKY that treats gaps as a 
        fifth character (courtesy of James Taylor).  The others, all 
        considered "context-dependent", are as defined in Siepel and 
        Haussler, 2004.  The options --EM and --precision MED are 
        recommended with context-dependent models (see below).

    --msa-format, -i FASTA|PHYLIP|MPM|MAF|SS
        (default FASTA) Alignment format.  FASTA is as usual.  PHYLIP
        is compatible with the formats used in the PHYLIP and PAML
        packages.  MPM is the format used by the MultiPipMaker aligner
        and some other of Webb Miller's older tools.  MAF ("Multiple
        Alignment Format") is used by MULTIZ/TBA and the UCSC Genome
        Browser.  SS is a simple format describing the sufficient
        statistics for phylogenetic inference (distinct columns or
        tuple of columns and their counts).  Note that the program
        "msa_view" can be used for file conversion.

    --out-root, -o <output_fname_root>
        (default "phyloFit").  Use specified string as root filename
        for all files created.

    --min-informative, -I <ninf_sites>
        Require at least <ninf_sites> "informative" sites -- i.e., 
        sites at which at least two non-gap and non-missing-data ('N'
        or '*') characters are present.  Default is 50.

    --gaps-as-bases, -G
        Treat alignment gap characters ('-') like ordinary bases.  By
        default, they are treated as missing data.

    --ignore-branches, -b <branches>
        Ignore specified branches in likelihood computations and parameter
        estimation, and treat the induced subtrees as independent.  Can be
        useful for likelihood ratio tests.  The argument <branches> should
        be a comma-separated list of nodes in the tree, indicating the
        branches above these nodes, e.g., human-chimp,cow-dog.  (See
        tree_doctor --name-ancestors regarding names for ancestral nodes.)
        This option does not currently work with --EM.

    --quiet, -q
        Proceed quietly.

    --help, -h
        Print this help message.


 (Options for controlling and monitoring the optimization procedure)

    --lnl, -L
        (for use with --init-model) Simply evaluate the log likelihood of
        the specified tree model, without performing any further
        optimization.  Can be used with --post-probs, --expected-subs, and
        --expected-total-subs.

    --EM, -E 
        Fit model(s) using EM rather than the BFGS quasi-Newton
        algorithm (the default).

    --precision, -p HIGH|MED|LOW
        (default HIGH) Level of precision to use in estimating model
        parameters.  Affects convergence criteria for iterative
        algorithms: higher precision means more iterations and longer
        execution time.

    --log, -l <log_fname>
        Write log to <log_fname> describing details of the optimization
        procedure.

    --init-model, -M <mod_fname>
        Initialize with specified tree model.  By choosing good
        starting values for parameters, it is possible to reduce
        execution time dramatically.  If this option is chosen, --tree
        is not allowed.  Note: currently only one mod_fname may be
        specified; it will be used for all categories.

    --init-random, -r
        Initialize parameters randomly.  Can be used multiple times to test
        whether the m.l.e. is real.

    --init-parsimony, -y
        Initialize branch lengths using parsimony counts for given data.
        Only currently implemented for models with single character state
	(ie, not di- or tri-nucleotides).  Other --init options such
	as --init-random or --init-model can be used in conjunction to 
	initialize substitution matrix parameters.

    --print-parsimony, -Y <filename>
        Print parsimony score to given file, and quit.  (Does not optimize
        or report likelihoods).

    --clock, -z
        Assume a molecular clock in estimation.  Causes the distances to all
        descendant leaves to be equal for each ancestral node and cuts the
        number of free branch-length parameters roughly in half.  

    --scale-only, -B
        (for use with --init-model) Estimate only the scale of the tree,
        rather than individual branch lengths (branch proportions fixed).
        Equilibrium frequencies and rate-matrix parameters will still be
        estimated unless --no-freqs and --no-rates are used.

    --scale-subtree, -S <node_name>
        (for use with --scale-only) Estimate separate scale factors for
        subtree beneath identified node and rest of tree.  The branch
        leading to the subtree is included with the subtree.  If ":loss" or
        ":gain" is appended to <node_name>, subtree scale is constrained to
        be greater than or less than (respectively) scale for rest of tree.

    --estimate-freqs, -F
        Estimate equilibrium frequencies by maximum likelihood, rather
        than approximating them by the relative frequencies in the data.

    --sym-freqs, -F
        Estimate equilibrium frequencies, assuming freq(A)=freq(T) and
	freq(C)=freq(G).  This only works for an alphabet ACGT (and possibly
	gap).  This option implies --estimate-freqs.

    --no-freqs, -f
        (for use with --init-model) Do not estimate equilibrium
        frequencies; just use the ones from the given tree model.

    --no-rates, -n
        (for use with --init-model) Do not estimate rate-matrix
        parameters; just use the ones from the given tree model.

    --ancestor, -A <seqname>
        Treat specified sequence as the root of the tree.  The tree
        topology must define this sequence to be a child of the root
        (in practice, the branch from the root to the specified
        sequence will be retained, but will be constrained to have
        length zero).

<<<<<<< HEAD
    --error, -e <filename>
	For each parameter, report estimate, variance, and 95% confidence
        interval, printed to given filename, one parameter per line.
=======
    --no-opt, -O <param_list>
        Hold parameteres listed in comma-separated param_list constant at
	initial values.  This applies only to the "main" model, and not to 
	any models defined with the --alt-mod option.  Param list can 
	contain values such as "branches" to hold branch lengths constant,
	"ratematrix", "backgd", or "ratevar" to hold entire rate matrix, 
	equilibrium frequencies, or rate variation parameters constant 
	(respectively).  There are also substitution model-specific 
	parameters such as "kappa" (transition/transversion rate ratio), 
	"gc_parameter" (gc bias parameter), and "alphas" (the REV 
	parameters in the REV+GC model).

    --bound <param_name[lower_bound,upper_bound]>
        Set boundaries for parameter.  lower_bound or upper_bound may be
	empty string to keep default.  For example --bound gc_param[1,] will
	set the lower bound for gc_param to 1 (keeping upper bound at infinity),
	for a GC model.  Only applies to parameters for model in the "main" 
	tree, but similar syntax can be used within the --alt-mod arguments.
    	Can be used multiple times to set boundaries for different parameters.

>>>>>>> 80a74ead

 (Options for modeling rate variation)

    --nrates, -k <nratecats>
        (default 1).  Number of rate categories to use.  Specifying a
        value of greater than one causes the discrete gamma model for
        rate variation to be used (Yang, 1994).

    --alpha, -a <alpha>
        (for use with --nrates).  Initial value for alpha, the shape
        parameter of the gamma distribution.  Default is 1.

    --rate-constants, -K <rate_consts>
        Use a non-parameteric mixture model for rates, instead of
        assuming a gamma distribution.  The argument <rate_consts>
        must be a comma-delimited list explicitly defining the rate
        constants to be used.  The "weight" (mixing proportion)
        associated with each rate constant will be estimated by EM
        (this option implies --EM).  If --alpha is used with
        this option, then the mixing proportions will be initialized
        to reflect a gamma distribution with the specified shape
        parameter.


 (Options for separate handling of sites in different annotation categories)

    --features, -g <fname>
        Annotations file (GFF or BED format) describing features on
        one or more sequences in the alignment.  Together with a
        category map (see --catmap), will be taken to define site
        categories, and a separate model will be estimated for each
        category.  If no category map is specified, a category will be
        assumed for each type of feature, and they will be numbered in
        the order of appearance of the features.  Features are assumed
        to use the coordinate frame of the first sequence in the
        alignment and should be non-overlapping (see 'refeature
        --unique').

    --catmap, -c <fname>|<string>
        (optionally use with --features) Mapping of feature types to
        category numbers.  Can either give a filename or an "inline"
        description of a simple category map, e.g., --catmap "NCATS =
        3 ; CDS 1-3" or --catmap "NCATS = 1 ; UTR 1".  Note that
        category 0 is reserved for "background" (everything that is
        not described by a defined feature type).

    --do-cats, -C <cat_list>
        (optionally use with --features) Estimate models for only the
        specified categories (comma-delimited list categories, by name
        or numbera).  Default is to fit a model for every category.

    --reverse-groups, -R <tag>
        (optionally use with --features) Group features by <tag> (e.g.,
        "transcript_id" or "exon_id") and reverse complement
        segments of the alignment corresponding to groups on the
        reverse strand.  Groups must be non-overlapping (see refeature
        --unique).  Useful with categories corresponding to
        strand-specific phenomena (e.g., codon positions).


 (Options for context-dependent substitution models)

    --markov, -N
        (for use with context-dependent substitutions models and not
        available with --EM.)  Assume Markov dependence of alignment
        columns, and compute the conditional probability of each
        column given its N-1 predecessors using the two-pass algorithm
        described by Siepel and Haussler (2004).  (Here, N is the
        "order" of the model, as defined by --subst-mod; e.g., N=1
        for REV, N=2 for U2S, N=3 for U3S.) The alternative (the
        default) is simply to work with joint probabilities of tuples
        of columns.  (You can ensure that these tuples are
        non-overlapping with the --non-overlapping option.)  The use
        of joint probabilities during parameter estimation allows the
        use of the --EM option and can be much faster; in addition, it
        appears to produce nearly equivalent estimates.  If desired,
        parameters can be estimated without --markov, and
        then the likelihood can be evaluated using --lnl and
        --markov together.  This gives a lower bound on the
        likelihood of the Markov-dependent model.

    --non-overlapping, -V
        (for use with context-dependent substitution models; not
        compatible with --markov, --features, or
        --msa-format SS) Avoid using overlapping tuples of sites
        in parameter estimation.  If a dinucleotide model is selected,
        every other tuple will be considered, and if a nucleotide
        triplet model is selected, every third tuple will be
        considered.  This option cannot be used with an alignment
        represented only by unordered sufficient statistics.

 (Option for lineage-specific models)

   --alt-mod, -d <node[+][:model|param_list]>
        Create a lineage-specific substitution model on subtree of the
	specified node.  If the node name is appended by a +, then also
	include the branch leading up to this node.

	If the name of a substitution model (such as HKY85, REV, UNREST)
	is given after the node name, then an entirely separate set of 
	parameters will be estimated for the sub-tree.  This model must
	have the same number of states and be of the same order as the
	model used for the rest of the tree.

	If instead, a list of parameter names is given after the colon,
	then the same substitution model will be used for the entire tree,
	but the parameters listed will be estimated separately in the subtree.
	The parameter names are model-specific, and include "kappa" for
	HKY models, "alpha" for GC models, "ratematrix" to specify
	all rate-matrix parameters in general models, and "backgd" for
	the equilibrium background frequencies.  The parameter names
	may optionally be followed by boundaries in square brackets to
	specify parameter bounds, as described in --bound option.

	The --alt-mod argument may be used multiple times, and is
	applied in the order given, so that later uses may override
	previous ones.  This allows separate models to be applied to
	a subtree within a subtree.

	If no model or parameters are listed, this creates a "dummy"
	lineage-specific model, which is identical to the main model
	and does not estimate any extra parameters.

	Example:
	phyloFit align.fa --subst-mod HKY85 \
	--tree "(human, (mouse, rat)mr, cow)"\
	--alt-mod mr+:HKY85 --alt-mod rat+
	
	will estimate a separate set of parameters on the subtree defined
	by the mouse-rat node (as well as the branch leading to it), but
	excluding the branch leading to rat.


 (Options for posterior probabilities)

    --post-probs, -P
        Output posterior probabilities of all bases at all ancestral 
        nodes.  Output will be to auxiliary file(s) with suffix 
        ".postprobs".

    --expected-subs, -X
        Output posterior expected number of substitutions on each branch at
        each site, summed across all types of substitutions. 
        Output will be to auxiliary file(s) with suffix ".expsub".

    --expected-total-subs, -Z
        Output posterior expected number of substitutions of each type 
        on each branch, summed across all sites.  Output will be to 
        auxiliary file(s) with suffix ".exptotsub".

    --column-probs, -U
        (for use with -init-model; implies --lnl)  Output a separate log
        probability for each type of column in the input.  Output will
        be to a file with suffix ".colprobs".  Values are log base 2.


 (Options for estimation in sliding window)

    --windows, -w <size,shift>
        Apply a sliding window to the alignment, and fit a separate
        tree to each window.  Arguments specify size of window and
        amount by which to shift it on each iteration, both in bases
        of the first sequence in the alignment (assumed to be the
        reference sequence).  Separate versions of all output files
        will be created for each window.

    --windows-explicit, -v <window_coord_list>
        Like --windows, except that all start and end coordinates must
        be explicitly specified.  Each successive pair of numbers is
        interpreted as defining the start and end of a window.  Can be
        used with a two-column file and the '*' operator, e.g.,
        --windows-explicit '*mycoords'.


REFERENCES:

    A. Siepel and D. Haussler.  2004.  Phylogenetic estimation of
      context-dependent substitution rates by maximum likelihood.
      Mol. Biol. Evol., 21:468-488.

    Z. Yang, N. Goldman, and A. Friday.  1994. Comparison of models for
      nucleotide substution used in maximum likelihood phylogenetic
      estimation. Mol. Biol. Evol., 11:316-324.

    Z. Yang. 1994. Maximum likelihood phylogenetic estimation from
      DNA sequences with variable rates over sites: approximate
      methods. J. Mol. Evol., 39:306-314.<|MERGE_RESOLUTION|>--- conflicted
+++ resolved
@@ -223,7 +223,7 @@
         Estimate equilibrium frequencies by maximum likelihood, rather
         than approximating them by the relative frequencies in the data.
 
-    --sym-freqs, -F
+    --sym-freqs, -W
         Estimate equilibrium frequencies, assuming freq(A)=freq(T) and
 	freq(C)=freq(G).  This only works for an alphabet ACGT (and possibly
 	gap).  This option implies --estimate-freqs.
@@ -243,11 +243,10 @@
         sequence will be retained, but will be constrained to have
         length zero).
 
-<<<<<<< HEAD
     --error, -e <filename>
 	For each parameter, report estimate, variance, and 95% confidence
         interval, printed to given filename, one parameter per line.
-=======
+
     --no-opt, -O <param_list>
         Hold parameteres listed in comma-separated param_list constant at
 	initial values.  This applies only to the "main" model, and not to 
@@ -268,7 +267,6 @@
 	tree, but similar syntax can be used within the --alt-mod arguments.
     	Can be used multiple times to set boundaries for different parameters.
 
->>>>>>> 80a74ead
 
  (Options for modeling rate variation)
 
