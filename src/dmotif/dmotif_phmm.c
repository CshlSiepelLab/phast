--- conflicted
+++ resolved
@@ -872,36 +872,21 @@
   return retval;
 }
 
-/* NOTE: This needs to be looked at again when the lineage-specific
-   branch is merged.  It used altModels prior to any of the lineage-
-   specific updates, need to make sure they still work.
- */
 void dm_set_backgd_branches(TreeModel *tm, TreeModel *backgd_mod,
                             List *nodelist) {
   int i;
   TreeNode *n;
-<<<<<<< HEAD
-  tm->alt_subst_mods = (AltSubstMod**)smalloc(tm->tree->nnodes
-					      * sizeof(AltSubstMod*));
-  for (i = 0; i < tm->tree->nnodes; i++) tm->alt_subst_mods[i] = NULL;
-=======
-  AltSubstMod *altmod = 
-    tm_new_alt_subst_mod(backgd_mod->subst_mod,
-			 vec_create_copy(backgd_mod->backgd_freqs),
-			 mm_create_copy(backgd_mod->rate_matrix));
-  tm->alt_subst_mods = lst_new_ptr(1);
-  lst_push_ptr(tm->alt_subst_mods, (void*)altmod);
-  
-  tm->alt_subst_mods_node = malloc(tm->tree->nnodes * sizeof(AltSubstMod*));
-  for (i=0; i<tm->tree->nnodes; i++)
+  tm->alt_subst_mods_node = (AltSubstMod**)smalloc(tm->tree->nnodes
+						   * sizeof(AltSubstMod*));
+  for (i = 0; i < tm->tree->nnodes; i++) 
     tm->alt_subst_mods_node[i] = NULL;
->>>>>>> 80a74ead
 
   for (i = 0; i < lst_size(nodelist); i++) {
     n = lst_get_ptr(nodelist, i);
-    assert(n->id < tm->tree->nnodes);
-    
-    tm->alt_subst_mods_node[n->id] = altmod;
+    tm->alt_subst_mods_node[n->id] =
+      tm_new_alt_subst_mod(backgd_mod->subst_mod,
+                           vec_create_copy(backgd_mod->backgd_freqs),
+                           mm_create_copy(backgd_mod->rate_matrix));
   }
 }
 
@@ -4563,12 +4548,12 @@
     tm_set_subst_matrices(mod);
     
   /* Sample a character at the root */
-  if (mod->alt_subst_mods != NULL &&
-      mod->alt_subst_mods[mod->tree->id] != NULL &&
-      mod->alt_subst_mods[mod->tree->id]->subst_mod == HB) {
+  if (mod->alt_subst_mods_node != NULL &&
+      mod->alt_subst_mods_node[mod->tree->id] != NULL &&
+      mod->alt_subst_mods_node[mod->tree->id]->subst_mod == HB) {
     newchar[mod->tree->id] =
-      mm_sample_backgd(mod->alt_subst_mods[mod->tree->id]->rate_matrix->states,
-		       mod->alt_subst_mods[mod->tree->id]->backgd_freqs);
+      mm_sample_backgd(mod->alt_subst_mods_node[mod->tree->id]->rate_matrix->states,
+		       mod->alt_subst_mods_node[mod->tree->id]->backgd_freqs);
 /*     fprintf(stderr, "mod->tree->name %s, newchar[mod->tree->id] %c\n", */
 /* 	    mod->tree->name, newchar[mod->tree->id]); */
   } else {
@@ -4670,21 +4655,22 @@
 /*     tm->backgd_freqs = vec_create_copy(motif_freqs); */
 /*     tm->subst_mod = HB; */
 /*   } else { */
-    tm->alt_subst_mods = (AltSubstMod**)smalloc(tm->tree->nnodes
+    tm->alt_subst_mods_node = (AltSubstMod**)smalloc(tm->tree->nnodes
 						* sizeof(AltSubstMod*));
 
-    for (i = 0; i < tm->tree->nnodes; i++) tm->alt_subst_mods[i] = NULL;
+    for (i = 0; i < tm->tree->nnodes; i++) 
+      tm->alt_subst_mods_node[i] = NULL;
     
     for (i = 0; i < lst_size(nodelist); i++) {
       n = lst_get_ptr(nodelist, i);
-      tm->alt_subst_mods[n->id] =
+      tm->alt_subst_mods_node[n->id] =
 	tm_new_alt_subst_mod(HB, vec_create_copy(motif_freqs),
 			     mm_create_copy(hb_matrix));
 /*       fprintf(stderr, "mod[%d]:\n", n->id); */
 /*       fprintf(stderr, "\tbg: "); */
-/*       vec_print(tm->alt_subst_mods[n->id]->backgd_freqs, stderr); */
+/*       vec_print(tm->alt_subst_mods_node[n->id]->backgd_freqs, stderr); */
 /*       fprintf(stderr, "rate_matrix:\n"); */
-/*       mm_pretty_print(stderr, tm->alt_subst_mods[n->id]->rate_matrix); */
+/*       mm_pretty_print(stderr, tm->alt_subst_mods_node[n->id]->rate_matrix); */
 /*       fprintf(stderr, "\n"); */
     }
 /*   } */
